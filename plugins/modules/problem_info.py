--- conflicted
+++ resolved
@@ -245,16 +245,12 @@
     )
 
     if module.params["query"]:
-<<<<<<< HEAD
-        query = {"sysparm_query": sysparms_query(module, table_client, mapper)}
-    elif module.params["sysparm_query"]:
-        query = {"sysparm_query": module.params["sysparm_query"]}
-=======
         query = {
             "sysparm_query": sysparms_query(module, table_client, mapper),
             "sysparm_display_value": module.params["sysparm_display_value"],
-        }
->>>>>>> 76538da3
+        }  
+    elif module.params["sysparm_query"]:
+        query = {"sysparm_query": module.params["sysparm_query"]}
     else:
         query = utils.filter_dict(
             module.params, "sys_id", "number", "sysparm_display_value"
@@ -276,11 +272,12 @@
         supports_check_mode=True,
         argument_spec=dict(
             arguments.get_spec(
-<<<<<<< HEAD
-                "instance", "sys_id", "number", "query", "sysparm_query"
-=======
-                "instance", "sys_id", "number", "query", "sysparm_display_value"
->>>>>>> 76538da3
+                "instance", 
+                "sys_id", 
+                "number", 
+                "query", 
+                "sysparm_display_value",
+                "sysparm_query",
             ),
         ),
         mutually_exclusive=[
