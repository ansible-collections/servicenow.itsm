--- conflicted
+++ resolved
@@ -118,11 +118,8 @@
                 sys_id=None,
                 number="n",
                 query=None,
-<<<<<<< HEAD
                 sysparm_query=None,
-=======
                 sysparm_display_value="true",
->>>>>>> 76538da3
             )
         )
         table_client.list_records.return_value = [dict(p=1), dict(q=2), dict(r=3)]
